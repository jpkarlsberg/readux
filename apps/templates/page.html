--- conflicted
+++ resolved
@@ -22,11 +22,7 @@
     <div class='uk-width-1-4'>
       <div class='uk-padding'>
         <b>Author:</b> {{ volume.author }}
-<<<<<<< HEAD
-        <br />{% for col in collections.pid %}
-=======
         <br />{% for col in volume.collections.all %}
->>>>>>> b79b27d5
         <b>Collection:</b> <a class="nav-link" href="{% url 'collection' col.pid %}">{{ col.label }}</a>{% endfor %}
         <br />
         <b>Publisher:</b> {{ volume.published_city }} : {{ volume.publisher }}
