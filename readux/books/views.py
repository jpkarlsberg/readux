--- conflicted
+++ resolved
@@ -23,13 +23,8 @@
 from readux.books.models import Volume, SolrVolume, Page, VolumeV1_0, \
     PageV1_1, SolrPage
 from readux.books.forms import BookSearch
-<<<<<<< HEAD
 from readux.books import view_helpers, annotate
-from readux.utils import solr_interface
-=======
-from readux.books import view_helpers
 from readux.utils import solr_interface, absolutize_url
->>>>>>> 4ada48fe
 from readux.views import VaryOnCookieMixin
 
 
@@ -615,7 +610,6 @@
 
     def get(self, request, *args, **kwargs):
         url = self.get_redirect_url(*args, **kwargs)
-        print url
         # use headers to allow browsers to cache downloaded copies
         headers = {}
         for header in ['HTTP_IF_MODIFIED_SINCE', 'HTTP_IF_UNMODIFIED_SINCE',
@@ -628,8 +622,8 @@
 
         # include response headers, except for server-specific items
         for header, value in remote_response.headers.iteritems():
-            if header not in ['Connection', 'Server', 'Keep-Alive',
-                             'Access-Control-Allow-Origin', 'Link']:
+            if header not in ['Connection', 'Server', 'Keep-Alive', 'Link']:
+                             # 'Access-Control-Allow-Origin', 'Link']:
                 # FIXME: link header is valuable, but would
                 # need to be made relative to current url
                 local_response[header] = value
@@ -683,6 +677,8 @@
         elif kwargs['mode'] == 'fs':  # full size
             return page.iiif
         elif kwargs['mode'] == 'info':
+            # TODO: needs an 'Access-Control-Allow-Origin' header
+            # to allow jekyll sites to use for deep zoom
             return page.iiif.info()
         elif kwargs['mode'] == 'iiif':
             return page.iiif.info().replace('info.json', kwargs['url'].rstrip('/'))