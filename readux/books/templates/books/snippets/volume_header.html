{% comment %} Header for single volume pages: volume landing page, multi-page view, single page view, search results
Expects volume object as vol; set rdfa to true to enable RDFa properties.
{% endcomment %}
{% load widget_tweaks %}
<header class="page-header">
    <h1>
        {% url 'books:volume' vol.pid as volume_url %}
        {# only link to volume landing page if we are not currently *on* that page #}
        {% if volume_url != request.get_full_path|urlencode %}
          <a href="{{ volume_url }}">
        {% endif %}
            <span {% if rdfa|default:0 %}property="schema:name"{% endif %}>
                {% if volume_url != request.get_full_path|urlencode %}
                    {{ vol.title }}
                {% else %}
<<<<<<< HEAD
                    <span>{{ vol.title_part1}}</span>

                    {% if vol.title_part2 %}
                        <span class="expand"></span>
                        <span class="continued">
                            {{ vol.title_part2 }}
                        </span>
                    {% endif %}

=======
                    {{ vol.title|slice:":150"}}
                    {% if vol.title|length > 150 %}
                        <span class="expand"></span>
                        <span class="continued">
                            {{ vol.title|slice:"150:"}}
                        </span>
                    {% endif %}
>>>>>>> 6f51f5a0
                {% endif %}
                {% if vol.volume %}<span class="small">[{{ vol.volume }}]</span>{% endif %}
                {# NOTE: including volume in title since there isn't another obvious schema.org field to use #}
        </span>
        {% if url != request.get_full_path %}</a>{% endif %} {# end volume link #}
    </h1>
    <p class="lead">
        {% for d in vol.date %} {# NOTE: assuming earliest date we have is publication date...  #}
        (<span {% if rdfa|default:0 %}property="schema:datePublished"{% endif %}>{{ d }}</span>){% if not forloop.last %}; {% endif %}
        {# FIXME: or should we use schema:copyrightYear? #}
        {% endfor %}
    </p>

    {# search inside this volume; *only* available if volume has pages loaded #}
    {% if vol.has_pages and form %}
      <div class="row">
        <div class="col-xs-12 col-md-8 col-md-offset-2">
          <form id="volume-search" class="search-bar" role="form" method="GET" action="{{ volume_url }}">
            <label class="sr-only" for="{{ form.keyword.name }}">{{ form.keyword.label }}</label>
            <div class="input-group">
              {% render_field form.keyword class+="form-control keyword" placeholder="Search in this volume" %}
              <span class="input-group-btn">
                <button class="btn" type="submit"><span class="glyphicon glyphicon-search"></span></button>
              </span>
            </div><!-- /input-group -->
            <span class="help-block">
                {{ form.keyword.help_text }}
                <p class="text-warning">Note: searching uncorrected OCR text content.</sp>
            </span>
          </form>
        </div>
      </div>
    {% endif %}

</header><|MERGE_RESOLUTION|>--- conflicted
+++ resolved
@@ -13,7 +13,7 @@
                 {% if volume_url != request.get_full_path|urlencode %}
                     {{ vol.title }}
                 {% else %}
-<<<<<<< HEAD
+
                     <span>{{ vol.title_part1}}</span>
 
                     {% if vol.title_part2 %}
@@ -23,15 +23,6 @@
                         </span>
                     {% endif %}
 
-=======
-                    {{ vol.title|slice:":150"}}
-                    {% if vol.title|length > 150 %}
-                        <span class="expand"></span>
-                        <span class="continued">
-                            {{ vol.title|slice:"150:"}}
-                        </span>
-                    {% endif %}
->>>>>>> 6f51f5a0
                 {% endif %}
                 {% if vol.volume %}<span class="small">[{{ vol.volume }}]</span>{% endif %}
                 {# NOTE: including volume in title since there isn't another obvious schema.org field to use #}
