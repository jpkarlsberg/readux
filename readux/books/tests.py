--- conflicted
+++ resolved
@@ -18,13 +18,9 @@
 from eulfedora.util import RequestFailed
 
 from readux.books import abbyyocr
-<<<<<<< HEAD
 from readux.books.models import SolrVolume, Volume, VolumeV1_0, Book, BIBO, \
     DC, Page, PageV1_0, PageV1_1, TeiFacsimile, TeiZone
-=======
-from readux.books.models import SolrVolume, Volume, VolumeV1_0, Book, BIBO, DC, Page
 from readux.books import sitemaps
->>>>>>> 37cb5d5c
 
 class SolrVolumeTest(TestCase):
     # primarily testing BaseVolume logic here
@@ -720,7 +716,6 @@
             self.assertEqual(thumb.read(), response.content,
                 'fedora error should serve out static not found image')
 
-<<<<<<< HEAD
     @patch('readux.books.views.TypeInferringRepository')
     def test_view_page(self, mockrepo):
         mockobj = Mock()
@@ -827,7 +822,7 @@
         self.assertEqual('filename="%s_tei.xml"' % mockobj.pid.replace(':', '-'),
             kwargs['headers']['Content-Disposition'],
             'raw_datastream should have a content-disposition header set')
-=======
+
     @patch('readux.books.sitemaps.solr_interface')
     def test_sitemaps(self, mocksolr_interface):
         # minimal test, just to check that sitemaps render without error
@@ -848,7 +843,6 @@
         vol_sitemap.items()
         mocksolr.query.assert_called_with(content_model=Volume.VOLUME_CMODEL_PATTERN)
         mocksolr.query.return_value.field_limit.assert_called_with(['pid', 'last_modified'])
->>>>>>> 37cb5d5c
 
 
 class AbbyyOCRTestCase(TestCase):
