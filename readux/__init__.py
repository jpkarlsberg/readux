<<<<<<< HEAD
__version_info__ = (1, 2, 0, 'pre')
=======
from django.conf import settings

__version_info__ = (1, 2, 0, 'dev')
>>>>>>> 9202f41c


# Dot-connect all but the last. Last is dash-connected if not None.
__version__ = '.'.join([str(i) for i in __version_info__[:-1]])
if __version_info__[-1] is not None:
    __version__ += ('-%s' % (__version_info__[-1],))


# context processor to add version to the template environment
def context_extras(request):
    return {
        # software version
        'SW_VERSION': __version__,
        # Alternate names for social-auth backends,
        # to be used for display and font-awesome icon (lowercased)
        # If not entered here, backend name will be used as-is for
        # icon and title-cased for display (i.e., twitter / Twitter).
        'backend_names': {
            'github': 'GitHub',
            'google-oauth2': 'Google',
        },
    }
<|MERGE_RESOLUTION|>--- conflicted
+++ resolved
@@ -1,10 +1,6 @@
-<<<<<<< HEAD
-__version_info__ = (1, 2, 0, 'pre')
-=======
 from django.conf import settings
 
 __version_info__ = (1, 2, 0, 'dev')
->>>>>>> 9202f41c
 
 
 # Dot-connect all but the last. Last is dash-connected if not None.
