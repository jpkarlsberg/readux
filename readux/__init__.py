--- conflicted
+++ resolved
@@ -1,15 +1,9 @@
-<<<<<<< HEAD
-__version_info__ = (1, 6, 1, None)
-
-=======
 __version_info__ = (1, 7, 0, None)
->>>>>>> 1b1e4b18
 
 # Dot-connect all but the last. Last is dash-connected if not None.
 __version__ = '.'.join([str(i) for i in __version_info__[:-1]])
 if __version_info__[-1] is not None:
     __version__ += ('-%s' % (__version_info__[-1],))
-
 
 # context processor to add version to the template environment
 def context_extras(request):
