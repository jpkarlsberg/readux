{% extends 'site_base.html' %}

{% block page-subtitle %} | Collections{% endblock %}

{% block content %}
<div class="container">
    <header class="page-header" id="collection-header">
        <h1>Collections</h1>
        <p class="lead">Digital archives grouped by topic or assortment.</p>
    </header>

<<<<<<< HEAD
        {% include "snippets/coverlist_toggle.html" %}
        <p class="lead">Digital archives grouped by topic or assortment.</p>
    </header>
    <section>
        <div class="container coverlist-toggle">
=======
    <div class="container">
        <div id="view-toggle" class="pull-right">
            <div class="btn-group">
                <a id="covers" class="btn btn-default active"><span class="glyphicon glyphicon-th"></span></a>
                <a id="list" class="btn btn-default"><span class="glyphicon glyphicon-th-list"></span></a>
            </div>
        </div>
    </div>

    <section class="collections">
        <div class="container">
>>>>>>> 85979b9d

            {# thumbnail view #}
            <div id="cover-list" class="item-covers">
                <ul class="media-list collection-list cover-view">
                    {% for coll, count in collections %}
                       {% if count %} {# don't display empty collections #}
                           {% include 'collection/snippets/list_collection_cover.html' %}
                       {% endif %}
                   {% endfor %}
               </ul>
           </div>

            {# list view #}
            <div id="collection-list" class="item-list hidden">
                <ul class="media-list collection-list">
                    {% for coll, count in collections %}
                        {% if count %} {# don't display empty collections #}
                            {% include 'collection/snippets/list_collection.html' %}
                        {% endif %}
                    {% endfor %}
                </ul>
            </div>

        </div><!-- /.container-->
    <section>
</div>
{% endblock %}<|MERGE_RESOLUTION|>--- conflicted
+++ resolved
@@ -9,25 +9,9 @@
         <p class="lead">Digital archives grouped by topic or assortment.</p>
     </header>
 
-<<<<<<< HEAD
-        {% include "snippets/coverlist_toggle.html" %}
-        <p class="lead">Digital archives grouped by topic or assortment.</p>
-    </header>
-    <section>
-        <div class="container coverlist-toggle">
-=======
-    <div class="container">
-        <div id="view-toggle" class="pull-right">
-            <div class="btn-group">
-                <a id="covers" class="btn btn-default active"><span class="glyphicon glyphicon-th"></span></a>
-                <a id="list" class="btn btn-default"><span class="glyphicon glyphicon-th-list"></span></a>
-            </div>
-        </div>
-    </div>
-
+    {% include "snippets/coverlist_toggle.html" %}
     <section class="collections">
-        <div class="container">
->>>>>>> 85979b9d
+            <div class="container coverlist-toggle">
 
             {# thumbnail view #}
             <div id="cover-list" class="item-covers">
