--- conflicted
+++ resolved
@@ -120,16 +120,13 @@
 	margin: auto;
 }
 
-<<<<<<< HEAD
+/*div#collection-covers {*/
+.item-covers  {
+	margin: auto;
+}
+
 /*.collection-list.cover-view .collection{*/
 .cover-view .cover {
-=======
-div#collection-covers {
-	margin: auto;
-}
-
-.collection-list.cover-view .collection{
->>>>>>> 85979b9d
 	width: 200px;
 	height:250px;
 
@@ -218,8 +215,6 @@
 .collection-list .media {
     max-width: none;
 }
-<<<<<<< HEAD
-=======
 
 header.page-header#collection-header+.container {
 	margin-top: -10px;
@@ -249,7 +244,7 @@
 	.logo-container+div.container .nav>li>a.site-title:hover,
 	.logo-container+div.container .nav>li>a.site-title:focus{
 		background-color: #E7F9FF;
-	
+
 		color: #2E4BA8;
 	}
 }
@@ -319,7 +314,7 @@
     display:none;
 }
 
-.media-list .media>a:hover, 
+.media-list .media>a:hover,
 .media-list .media>a:focus{
 	color: #186FB4;
 	border-color: #CAD6FF;
@@ -330,6 +325,3 @@
 	border-bottom: 1px solid #F0F0F0;
 }
 
-
-
->>>>>>> 85979b9d
